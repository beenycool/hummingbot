--- conflicted
+++ resolved
@@ -1,185 +1,181 @@
-import logging
-import unittest
-from decimal import Decimal
-from typing import List
-
-import pandas as pd
-
-from hummingbot.client.config.client_config_map import ClientConfigMap
-from hummingbot.client.config.config_helpers import ClientConfigAdapter
-from hummingbot.connector.exchange.paper_trade.paper_trade_exchange import QuantizationParams
-<<<<<<< HEAD
-from hummingbot.connector.mock.mock_paper_exchange.mock_paper_exchange import MockPaperExchange
-=======
-from hummingbot.connector.test_support.mock_paper_exchange import MockPaperExchange
->>>>>>> b8de9d5a
-from hummingbot.core.clock import Clock, ClockMode
-from hummingbot.core.data_type.common import TradeType
-from hummingbot.core.data_type.order_book import OrderBook
-from hummingbot.core.data_type.order_book_row import OrderBookRow
-from hummingbot.core.event.event_logger import EventLogger
-from hummingbot.core.event.events import MarketEvent, OrderBookTradeEvent
-from hummingbot.strategy.market_trading_pair_tuple import MarketTradingPairTuple
-from hummingbot.strategy.order_book_asset_price_delegate import OrderBookAssetPriceDelegate
-from hummingbot.strategy.pure_market_making.pure_market_making import PureMarketMakingStrategy
-
-logging.basicConfig(level=logging.ERROR)
-
-
-# Update the orderbook so that the top bids and asks are lower than actual for a wider bid ask spread
-# this basially removes the orderbook entries above top bid and below top ask
-def simulate_order_book_widening(order_book: OrderBook, top_bid: float, top_ask: float):
-    bid_diffs: List[OrderBookRow] = []
-    ask_diffs: List[OrderBookRow] = []
-    update_id: int = order_book.last_diff_uid + 1
-    for row in order_book.bid_entries():
-        if row.price > top_bid:
-            bid_diffs.append(OrderBookRow(row.price, 0, update_id))
-        else:
-            break
-    for row in order_book.ask_entries():
-        if row.price < top_ask:
-            ask_diffs.append(OrderBookRow(row.price, 0, update_id))
-        else:
-            break
-    order_book.apply_diffs(bid_diffs, ask_diffs, update_id)
-
-
-class PureMMTakeIfCrossUnitTest(unittest.TestCase):
-    start: pd.Timestamp = pd.Timestamp("2019-01-01", tz="UTC")
-    end: pd.Timestamp = pd.Timestamp("2019-01-01 01:00:00", tz="UTC")
-    start_timestamp: float = start.timestamp()
-    end_timestamp: float = end.timestamp()
-    trading_pair = "HBOT-ETH"
-    base_asset = trading_pair.split("-")[0]
-    quote_asset = trading_pair.split("-")[1]
-
-    def setUp(self):
-        self.clock_tick_size = 1
-        self.clock: Clock = Clock(ClockMode.BACKTEST, self.clock_tick_size, self.start_timestamp, self.end_timestamp)
-        self.market: MockPaperExchange = MockPaperExchange(
-            client_config_map=ClientConfigAdapter(ClientConfigMap())
-        )
-        self.mid_price = 100
-        self.bid_spread = 0.01
-        self.ask_spread = 0.01
-        self.order_refresh_time = 30
-        self.market.set_balanced_order_book(trading_pair=self.trading_pair,
-                                            mid_price=self.mid_price,
-                                            min_price=1,
-                                            max_price=200,
-                                            price_step_size=1,
-                                            volume_step_size=10)
-        self.market.set_balance("HBOT", 500)
-        self.market.set_balance("ETH", 5000)
-        self.market.set_quantization_param(
-            QuantizationParams(
-                self.trading_pair, 6, 6, 6, 6
-            )
-        )
-        self.market_info = MarketTradingPairTuple(self.market, self.trading_pair,
-                                                  self.base_asset, self.quote_asset)
-        self.clock.add_iterator(self.market)
-        self.order_fill_logger: EventLogger = EventLogger()
-        self.cancel_order_logger: EventLogger = EventLogger()
-        self.market.add_listener(MarketEvent.OrderFilled, self.order_fill_logger)
-        self.market.add_listener(MarketEvent.OrderCancelled, self.cancel_order_logger)
-
-        self.ext_market: MockPaperExchange = MockPaperExchange(
-            client_config_map=ClientConfigAdapter(ClientConfigMap())
-        )
-        self.ext_market_info: MarketTradingPairTuple = MarketTradingPairTuple(
-            self.ext_market, self.trading_pair, self.base_asset, self.quote_asset
-        )
-        self.ext_market.set_balanced_order_book(trading_pair=self.trading_pair,
-                                                mid_price=100, min_price=1, max_price=400, price_step_size=1,
-                                                volume_step_size=100)
-        self.order_book_asset_del = OrderBookAssetPriceDelegate(self.ext_market, self.trading_pair)
-
-        self.one_level_strategy = PureMarketMakingStrategy()
-        self.one_level_strategy.init_params(
-            self.market_info,
-            bid_spread=Decimal("0.01"),
-            ask_spread=Decimal("0.01"),
-            order_amount=Decimal("1"),
-            order_refresh_time=3.0,
-            filled_order_delay=3.0,
-            order_refresh_tolerance_pct=-1,
-            minimum_spread=-1,
-            asset_price_delegate=self.order_book_asset_del,
-            take_if_crossed=True
-        )
-
-    def simulate_maker_market_trade(self, is_buy: bool, quantity: Decimal, price: Decimal):
-        order_book = self.market.get_order_book(self.trading_pair)
-        trade_event = OrderBookTradeEvent(
-            self.trading_pair,
-            self.clock.current_timestamp,
-            TradeType.BUY if is_buy else TradeType.SELL,
-            price,
-            quantity
-        )
-        order_book.apply_trade(trade_event)
-
-    def test_strategy_take_if_crossed_bid_order(self):
-        simulate_order_book_widening(self.ext_market.get_order_book(self.trading_pair), 120.0, 130.0)
-        self.strategy = self.one_level_strategy
-        self.clock.add_iterator(self.strategy)
-        self.clock.backtest_til(self.start_timestamp + self.clock_tick_size)
-        self.assertEqual(0, len(self.order_fill_logger.event_log))
-        self.assertEqual(1, len(self.strategy.active_buys))
-        self.assertEqual(1, len(self.strategy.active_sells))
-
-        self.clock.backtest_til(
-            self.start_timestamp + 2 * self.clock_tick_size
-        )
-        self.assertEqual(1, len(self.order_fill_logger.event_log))
-        self.assertEqual(0, len(self.strategy.active_buys))
-        self.assertEqual(1, len(self.strategy.active_sells))
-
-        self.clock.backtest_til(
-            self.start_timestamp + 7 * self.clock_tick_size
-        )
-        self.assertEqual(2, len(self.order_fill_logger.event_log))
-        self.assertEqual(0, len(self.strategy.active_buys))
-        self.assertEqual(1, len(self.strategy.active_sells))
-
-        self.clock.backtest_til(
-            self.start_timestamp + 10 * self.clock_tick_size
-        )
-        self.assertEqual(3, len(self.order_fill_logger.event_log))
-        self.assertEqual(0, len(self.strategy.active_buys))
-        self.assertEqual(1, len(self.strategy.active_sells))
-        self.order_fill_logger.clear()
-
-    def test_strategy_take_if_crossed_ask_order(self):
-        simulate_order_book_widening(self.ext_market.get_order_book(self.trading_pair), 80.0, 90.0)
-        self.strategy = self.one_level_strategy
-        self.clock.add_iterator(self.strategy)
-
-        self.clock.backtest_til(self.start_timestamp + self.clock_tick_size)
-        self.assertEqual(0, len(self.order_fill_logger.event_log))
-        self.assertEqual(1, len(self.strategy.active_buys))
-        self.assertEqual(1, len(self.strategy.active_sells))
-
-        self.clock.backtest_til(
-            self.start_timestamp + 2 * self.clock_tick_size
-        )
-        self.assertEqual(1, len(self.order_fill_logger.event_log))
-        self.assertEqual(1, len(self.strategy.active_buys))
-        self.assertEqual(0, len(self.strategy.active_sells))
-
-        self.clock.backtest_til(
-            self.start_timestamp + 6 * self.clock_tick_size
-        )
-        self.assertEqual(2, len(self.order_fill_logger.event_log))
-        self.assertEqual(1, len(self.strategy.active_buys))
-        self.assertEqual(0, len(self.strategy.active_sells))
-
-        self.clock.backtest_til(
-            self.start_timestamp + 10 * self.clock_tick_size
-        )
-        self.assertEqual(3, len(self.order_fill_logger.event_log))
-        self.assertEqual(1, len(self.strategy.active_buys))
-        self.assertEqual(0, len(self.strategy.active_sells))
-        self.order_fill_logger.clear()
+import logging
+import unittest
+from decimal import Decimal
+from typing import List
+
+import pandas as pd
+
+from hummingbot.client.config.client_config_map import ClientConfigMap
+from hummingbot.client.config.config_helpers import ClientConfigAdapter
+from hummingbot.connector.exchange.paper_trade.paper_trade_exchange import QuantizationParams
+from hummingbot.connector.test_support.mock_paper_exchange import MockPaperExchange
+from hummingbot.core.clock import Clock, ClockMode
+from hummingbot.core.data_type.common import TradeType
+from hummingbot.core.data_type.order_book import OrderBook
+from hummingbot.core.data_type.order_book_row import OrderBookRow
+from hummingbot.core.event.event_logger import EventLogger
+from hummingbot.core.event.events import MarketEvent, OrderBookTradeEvent
+from hummingbot.strategy.market_trading_pair_tuple import MarketTradingPairTuple
+from hummingbot.strategy.order_book_asset_price_delegate import OrderBookAssetPriceDelegate
+from hummingbot.strategy.pure_market_making.pure_market_making import PureMarketMakingStrategy
+
+logging.basicConfig(level=logging.ERROR)
+
+
+# Update the orderbook so that the top bids and asks are lower than actual for a wider bid ask spread
+# this basially removes the orderbook entries above top bid and below top ask
+def simulate_order_book_widening(order_book: OrderBook, top_bid: float, top_ask: float):
+    bid_diffs: List[OrderBookRow] = []
+    ask_diffs: List[OrderBookRow] = []
+    update_id: int = order_book.last_diff_uid + 1
+    for row in order_book.bid_entries():
+        if row.price > top_bid:
+            bid_diffs.append(OrderBookRow(row.price, 0, update_id))
+        else:
+            break
+    for row in order_book.ask_entries():
+        if row.price < top_ask:
+            ask_diffs.append(OrderBookRow(row.price, 0, update_id))
+        else:
+            break
+    order_book.apply_diffs(bid_diffs, ask_diffs, update_id)
+
+
+class PureMMTakeIfCrossUnitTest(unittest.TestCase):
+    start: pd.Timestamp = pd.Timestamp("2019-01-01", tz="UTC")
+    end: pd.Timestamp = pd.Timestamp("2019-01-01 01:00:00", tz="UTC")
+    start_timestamp: float = start.timestamp()
+    end_timestamp: float = end.timestamp()
+    trading_pair = "HBOT-ETH"
+    base_asset = trading_pair.split("-")[0]
+    quote_asset = trading_pair.split("-")[1]
+
+    def setUp(self):
+        self.clock_tick_size = 1
+        self.clock: Clock = Clock(ClockMode.BACKTEST, self.clock_tick_size, self.start_timestamp, self.end_timestamp)
+        self.market: MockPaperExchange = MockPaperExchange(
+            client_config_map=ClientConfigAdapter(ClientConfigMap())
+        )
+        self.mid_price = 100
+        self.bid_spread = 0.01
+        self.ask_spread = 0.01
+        self.order_refresh_time = 30
+        self.market.set_balanced_order_book(trading_pair=self.trading_pair,
+                                            mid_price=self.mid_price,
+                                            min_price=1,
+                                            max_price=200,
+                                            price_step_size=1,
+                                            volume_step_size=10)
+        self.market.set_balance("HBOT", 500)
+        self.market.set_balance("ETH", 5000)
+        self.market.set_quantization_param(
+            QuantizationParams(
+                self.trading_pair, 6, 6, 6, 6
+            )
+        )
+        self.market_info = MarketTradingPairTuple(self.market, self.trading_pair,
+                                                  self.base_asset, self.quote_asset)
+        self.clock.add_iterator(self.market)
+        self.order_fill_logger: EventLogger = EventLogger()
+        self.cancel_order_logger: EventLogger = EventLogger()
+        self.market.add_listener(MarketEvent.OrderFilled, self.order_fill_logger)
+        self.market.add_listener(MarketEvent.OrderCancelled, self.cancel_order_logger)
+
+        self.ext_market: MockPaperExchange = MockPaperExchange(
+            client_config_map=ClientConfigAdapter(ClientConfigMap())
+        )
+        self.ext_market_info: MarketTradingPairTuple = MarketTradingPairTuple(
+            self.ext_market, self.trading_pair, self.base_asset, self.quote_asset
+        )
+        self.ext_market.set_balanced_order_book(trading_pair=self.trading_pair,
+                                                mid_price=100, min_price=1, max_price=400, price_step_size=1,
+                                                volume_step_size=100)
+        self.order_book_asset_del = OrderBookAssetPriceDelegate(self.ext_market, self.trading_pair)
+
+        self.one_level_strategy = PureMarketMakingStrategy()
+        self.one_level_strategy.init_params(
+            self.market_info,
+            bid_spread=Decimal("0.01"),
+            ask_spread=Decimal("0.01"),
+            order_amount=Decimal("1"),
+            order_refresh_time=3.0,
+            filled_order_delay=3.0,
+            order_refresh_tolerance_pct=-1,
+            minimum_spread=-1,
+            asset_price_delegate=self.order_book_asset_del,
+            take_if_crossed=True
+        )
+
+    def simulate_maker_market_trade(self, is_buy: bool, quantity: Decimal, price: Decimal):
+        order_book = self.market.get_order_book(self.trading_pair)
+        trade_event = OrderBookTradeEvent(
+            self.trading_pair,
+            self.clock.current_timestamp,
+            TradeType.BUY if is_buy else TradeType.SELL,
+            price,
+            quantity
+        )
+        order_book.apply_trade(trade_event)
+
+    def test_strategy_take_if_crossed_bid_order(self):
+        simulate_order_book_widening(self.ext_market.get_order_book(self.trading_pair), 120.0, 130.0)
+        self.strategy = self.one_level_strategy
+        self.clock.add_iterator(self.strategy)
+        self.clock.backtest_til(self.start_timestamp + self.clock_tick_size)
+        self.assertEqual(0, len(self.order_fill_logger.event_log))
+        self.assertEqual(1, len(self.strategy.active_buys))
+        self.assertEqual(1, len(self.strategy.active_sells))
+
+        self.clock.backtest_til(
+            self.start_timestamp + 2 * self.clock_tick_size
+        )
+        self.assertEqual(1, len(self.order_fill_logger.event_log))
+        self.assertEqual(0, len(self.strategy.active_buys))
+        self.assertEqual(1, len(self.strategy.active_sells))
+
+        self.clock.backtest_til(
+            self.start_timestamp + 7 * self.clock_tick_size
+        )
+        self.assertEqual(2, len(self.order_fill_logger.event_log))
+        self.assertEqual(0, len(self.strategy.active_buys))
+        self.assertEqual(1, len(self.strategy.active_sells))
+
+        self.clock.backtest_til(
+            self.start_timestamp + 10 * self.clock_tick_size
+        )
+        self.assertEqual(3, len(self.order_fill_logger.event_log))
+        self.assertEqual(0, len(self.strategy.active_buys))
+        self.assertEqual(1, len(self.strategy.active_sells))
+        self.order_fill_logger.clear()
+
+    def test_strategy_take_if_crossed_ask_order(self):
+        simulate_order_book_widening(self.ext_market.get_order_book(self.trading_pair), 80.0, 90.0)
+        self.strategy = self.one_level_strategy
+        self.clock.add_iterator(self.strategy)
+
+        self.clock.backtest_til(self.start_timestamp + self.clock_tick_size)
+        self.assertEqual(0, len(self.order_fill_logger.event_log))
+        self.assertEqual(1, len(self.strategy.active_buys))
+        self.assertEqual(1, len(self.strategy.active_sells))
+
+        self.clock.backtest_til(
+            self.start_timestamp + 2 * self.clock_tick_size
+        )
+        self.assertEqual(1, len(self.order_fill_logger.event_log))
+        self.assertEqual(1, len(self.strategy.active_buys))
+        self.assertEqual(0, len(self.strategy.active_sells))
+
+        self.clock.backtest_til(
+            self.start_timestamp + 6 * self.clock_tick_size
+        )
+        self.assertEqual(2, len(self.order_fill_logger.event_log))
+        self.assertEqual(1, len(self.strategy.active_buys))
+        self.assertEqual(0, len(self.strategy.active_sells))
+
+        self.clock.backtest_til(
+            self.start_timestamp + 10 * self.clock_tick_size
+        )
+        self.assertEqual(3, len(self.order_fill_logger.event_log))
+        self.assertEqual(1, len(self.strategy.active_buys))
+        self.assertEqual(0, len(self.strategy.active_sells))
+        self.order_fill_logger.clear()