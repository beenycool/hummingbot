{
  "name": "gateway-v2",
  "version": "0.1.9",
  "description": "Hummingbot Gateway",
  "main": "index.js",
  "license": "Apache-2.0",
  "repository": "https://github.com/coinalpha/gateway-v2",
  "scripts": {
    "prebuild": "rimraf dist && mkdir dist",
    "build": "tsc --project ./ && yarn copy-files",
    "config": "./setup/config.sh",
    "format": "prettier . --write",
    "lint": "eslint src test test-scripts --format table --fix",
    "dev": "nodemon src/index.ts",
    "dev:debug": "nodemon --inspect src/index.ts",
    "start": "nodemon dist/src/index.js",
    "copy-files": "copyfiles -a 'src/**/schema/*.json' 'src/templates/*.yml' 'test/services/data/**/*.*' dist",
    "test:unit": "jest --verbose --forceExit ./test/",
    "test:cov": "jest --coverage --forceExit ./test/",
    "test:scripts": "jest -i --verbose ./test-scripts/*.test.ts"
  },
  "dependencies": {
    "@blockworks-foundation/mango-client": "^3.2.14",
    "@ethersproject/experimental": "^5.3.0",
    "@harmony-js/core": "^0.1.57",
    "@harmony-js/utils": "^0.1.56",
    "@pangolindex/sdk": "^1.1.0",
    "@project-serum/serum": "^0.13.61",
    "@solana/spl-token-registry": "^0.2.700",
    "@solana/web3.js": "^1.31.0",
<<<<<<< HEAD
    "@sushiswap/sdk": "^5.0.0-canary.116",
=======
    "@traderjoe-xyz/sdk": "^1.6.1",
>>>>>>> 93859438
    "@types/fs-extra": "^9.0.13",
    "@types/lodash": "^4.14.178",
    "@types/minimist": "^1.2.2",
    "@types/morgan": "^1.9.3",
    "@types/uuid": "^8.3.4",
    "@uniswap/sdk": "^3.0.3",
    "@uniswap/sdk-core": "^3.0.0",
    "@uniswap/v3-core": "^1.0.0",
    "@uniswap/v3-periphery": "^1.1.1",
    "@uniswap/v3-sdk": "3.2.1",
    "abi-decoder": "^2.4.0",
    "add": "^2.0.6",
    "ajv": "^8.6.3",
    "app-root-path": "^3.0.0",
    "axios": "^0.21.1",
    "body-parser": "^1.19.0",
    "bs58": "^4.0.1",
    "copyfiles": "^2.4.1",
    "dayjs": "^1.10.6",
    "decimal.js-light": "^2.5.1",
    "ethers": "^5.4.1",
    "express": "^4.17.1",
    "express-ipfilter": "^1.2.0",
    "express-winston": "^4.1.0",
    "fs-extra": "^10.0.0",
    "js-yaml": "^4.1.0",
    "level": "^8.0.0",
    "lodash": "^4.17.21",
    "mathjs": "^10.5.0",
    "minimist": "^1.2.5",
    "morgan": "^1.10.0",
    "swagger-ui-express": "^4.1.6",
    "tslib": "^2.3.1",
    "uuid": "^8.3.2",
    "winston": "^3.3.3",
    "winston-daily-rotate-file": "^4.5.5",
    "yarn": "^1.22.17"
  },
  "devDependencies": {
    "@connectis/diff-test-coverage": "^1.5.1",
    "@types/app-root-path": "^1.2.4",
    "@types/bs58": "^4.0.1",
    "@types/express": "^4.17.12",
    "@types/jest": "^27.4.1",
    "@types/js-yaml": "^4.0.2",
    "@types/level": "^6.0.0",
    "@types/mathjs": "^9.4.2",
    "@types/node": "^15.12.4",
    "@types/supertest": "^2.0.11",
    "@typescript-eslint/eslint-plugin": "^4.26.1",
    "@typescript-eslint/parser": "^4.26.1",
    "eslint": "^7.25.0",
    "eslint-config-prettier": "^8.3.0",
    "eslint-config-standard": "^16.0.3",
    "eslint-plugin-import": "^2.23.4",
    "eslint-plugin-node": "^11.1.0",
    "eslint-plugin-prettier": "^3.4.0",
    "eslint-plugin-promise": "^5.1.0",
    "eslint-plugin-standard": "^4.0.1",
    "jest": "^27.3.1",
    "jest-extended": "^0.11.5",
    "node-cache": "5.1.2",
    "nodemon": "^2.0.4",
    "nohup": "^0.1.0",
    "prettier": "^2.3.0",
    "rimraf": "^3.0.2",
    "supertest": "^6.1.6",
    "ts-jest": "^27.0.5",
    "ts-node": "^10.0.0",
    "typescript": "^4.3.2"
  }
}<|MERGE_RESOLUTION|>--- conflicted
+++ resolved
@@ -28,11 +28,8 @@
     "@project-serum/serum": "^0.13.61",
     "@solana/spl-token-registry": "^0.2.700",
     "@solana/web3.js": "^1.31.0",
-<<<<<<< HEAD
     "@sushiswap/sdk": "^5.0.0-canary.116",
-=======
     "@traderjoe-xyz/sdk": "^1.6.1",
->>>>>>> 93859438
     "@types/fs-extra": "^9.0.13",
     "@types/lodash": "^4.14.178",
     "@types/minimist": "^1.2.2",
