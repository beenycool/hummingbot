--- conflicted
+++ resolved
@@ -3,7 +3,7 @@
 #################################
 
 # For more detailed information: https://docs.hummingbot.io
-template_version: 20
+template_version: 21
 
 # Exchange configs
 bamboo_relay_use_coordinator: false
@@ -207,7 +207,7 @@
 # a list of binance markets (for trades/pnl reporting) separated by ',' e.g. RLC-USDT,RLC-BTC
 binance_markets:
 
-<<<<<<< HEAD
+
 
 # Command Shortcuts
 # Define abbreviations for often used commands
@@ -218,7 +218,7 @@
   help: Set bid and ask spread
   arguments: ['Bid Spread', 'Ask Spread']
   output: ['config bid_spread $1', 'config ask_spread $2']
-=======
+
 # A source for rate oracle, currently binance or coingecko
 rate_oracle_source:
 
@@ -226,5 +226,4 @@
 global_token:
 
 # A symbol for the global token, e.g. $, €
-global_token_symbol:
->>>>>>> 800e4227
+global_token_symbol: