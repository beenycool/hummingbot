--- conflicted
+++ resolved
@@ -664,17 +664,6 @@
                                                                             float(tracked_order.fee_paid),
                                                                             tracked_order.order_type))
                         else:
-<<<<<<< HEAD
-                            self.logger().info(f"The market order {client_order_id} has failed according to user stream.")
-                            self.c_trigger_event(self.MARKET_ORDER_FAILURE_EVENT_TAG,
-                                                MarketOrderFailureEvent(
-                                                    self._current_timestamp,
-                                                    tracked_order.client_order_id,
-                                                    tracked_order.order_type
-                                                ))
-                        self.c_stop_tracking_order(client_order_id)
-
-=======
                             # check if its a cancelled order
                             # if its a cancelled order, check in flight orders
                             # if present in in flight orders issue cancel and stop tracking order
@@ -696,7 +685,6 @@
                                                  ))
                         self.c_stop_tracking_order(tracked_order.client_order_id)
                 
->>>>>>> 34c0720f
                 elif event_type == "outboundAccountInfo":
                     local_asset_names = set(self._account_balances.keys())
                     remote_asset_names = set()
