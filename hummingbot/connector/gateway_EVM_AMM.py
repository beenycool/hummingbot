--- conflicted
+++ resolved
@@ -306,11 +306,7 @@
             **request_args
         )
 
-<<<<<<< HEAD
-        transaction_hash: Optional[str] = resp.get("approval").get("hash")
-=======
         transaction_hash: Optional[str] = resp.get("approval", {}).get("hash")
->>>>>>> 7e8a8eb9
         nonce: Optional[int] = resp.get("nonce")
         if transaction_hash is not None and nonce is not None:
             tracked_order = self._order_tracker.fetch_order(client_order_id=approval_id)
