--- conflicted
+++ resolved
@@ -74,11 +74,8 @@
         )
     )
 
-<<<<<<< HEAD
-=======
     class Config:
         title = "celo"
 
->>>>>>> 4991a300
 
 KEYS = CeloConfigMap.construct()